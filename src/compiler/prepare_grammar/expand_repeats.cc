--- conflicted
+++ resolved
@@ -2,11 +2,7 @@
 #include <vector>
 #include <string>
 #include <utility>
-<<<<<<< HEAD
-#include "compiler/prepared_grammar.h"
-=======
 #include "compiler/prepare_grammar/initial_syntax_grammar.h"
->>>>>>> 8ac4b9fc
 #include "compiler/rules/visitor.h"
 #include "compiler/rules/seq.h"
 #include "compiler/rules/symbol.h"
@@ -46,12 +42,10 @@
       rule_name + string("_repeat") + to_string(++repeat_count);
     Symbol repeat_symbol(offset + index);
     existing_repeats.push_back({ rule->copy(), repeat_symbol });
-    aux_rules.push_back({
-      helper_rule_name,
+    aux_rules.push_back(Variable(
+      helper_rule_name, VariableTypeAuxiliary,
       Seq::build({ inner_rule, Choice::build({ repeat_symbol.copy(),
-                                               make_shared<Blank>() }) }),
-      RuleEntryTypeAuxiliary,
-    });
+                                               make_shared<Blank>() }) })));
     return repeat_symbol.copy();
   }
 
@@ -68,31 +62,22 @@
     return apply(rule);
   }
 
-  vector<RuleEntry> aux_rules;
+  vector<Variable> aux_rules;
 };
 
-<<<<<<< HEAD
-SyntaxGrammar expand_repeats(const SyntaxGrammar &grammar) {
-  SyntaxGrammar result;
-  result.rules = grammar.rules;
+InitialSyntaxGrammar expand_repeats(const InitialSyntaxGrammar &grammar) {
+  InitialSyntaxGrammar result;
+  result.variables = grammar.variables;
   result.ubiquitous_tokens = grammar.ubiquitous_tokens;
   result.expected_conflicts = grammar.expected_conflicts;
-=======
-InitialSyntaxGrammar expand_repeats(const InitialSyntaxGrammar &grammar) {
-  vector<pair<string, rules::rule_ptr>> rules, aux_rules(grammar.aux_rules);
->>>>>>> 8ac4b9fc
 
-  ExpandRepeats expander(result.rules.size());
-  for (auto &rule_entry : result.rules)
-    rule_entry.rule = expander.expand(rule_entry.rule, rule_entry.name);
+  ExpandRepeats expander(result.variables.size());
+  for (auto &variable : result.variables)
+    variable.rule = expander.expand(variable.rule, variable.name);
 
-<<<<<<< HEAD
-  result.rules.insert(result.rules.end(), expander.aux_rules.begin(),
-                      expander.aux_rules.end());
+  result.variables.insert(result.variables.end(), expander.aux_rules.begin(),
+                          expander.aux_rules.end());
   return result;
-=======
-  return InitialSyntaxGrammar(rules, aux_rules, grammar.ubiquitous_tokens);
->>>>>>> 8ac4b9fc
 }
 
 }  // namespace prepare_grammar
